<<<<<<< HEAD
# ![Logo](https://github.com/lukeFalsina/Grab-n-Run/raw/master/gnr/res/drawable-mdpi/logo_with_name.png)

*Grab’n Run* (aka **GNR**) is a **simple** and **effective** Java Library that you can easily add to your Android projects to perform *secure dynamic class loading* operations over standard [DexClassLoader](http://developer.android.com/reference/dalvik/system/DexClassLoader.html).

Previous research has shown that many applications often need to perform dynamic class loading to implement, for example, non-invasive self-update features. However, research has also shown that it is really challenging to *safely* implement these features. This is of particular importance as, in this context, **one single mistake** could open the application (and, therefore, the entire device) to **serious security vulnerabilies**, such as *remote code execution*.

The main goal of *Grab's Run* is to offer an alternative to the standard Android APIs, and its design enforces that even the most inexperienced developer cannot commit well-known, serious mistakes.

For a **brief presentation** of the library and some of its features you can give a look at these [slides](http://goo.gl/oiYAZB), while if you prefer a more **structured and complete description** with *set up information, tutorials, examples, tips&tricks, and a full presentation of the API* you should definitely check the [documentation](http://grab-n-run.readthedocs.org/en/latest/).

Note that *Grab'n Run* is currently a work in progress: if you desire to suggest new *features, improvements, criticisms* or whatever, I would be more than glad to hear **any kind of constructive feedback** :D 

You can contact me either by dropping an email at luca.falsina@mail.polimi.it or by pinging me on Twitter [@lfalsina](https://twitter.com/lfalsina).

Moreover, if you happened to spend a little bit of time with *Grab'n Run*, we would be *extremely* thankful if you could **fill in** this form: [evaluation form](http://goo.gl/forms/k500h7cYiv). This will be a tremendous help to make our library a better one for other developers like you :)

## News

- *11/26/2014* - **Grab'n Run is on line!**

## Main features
Securely load code dynamically into your Android application from **APK** containers or **JAR** libraries translated to be *executable by the Dalvik Virtual Machine* (don't worry a [section](http://grab-n-run.readthedocs.org/en/latest/complementary.html#on-library-developer-side-how-to-prepare-a-valid-library-container-compatible-with-gnr) of the docs explains how to do it).

- *JAR* and *APK* containers can be either already stored on the device or **automatically fetched from remote locations** by GNR.
- Retrieved containers signatures are compared against a **valid developer certificate**. Only containers that are **correctly signed** are allowed to have their classes loaded dynamically. This ensures **integrity** and **developer authentication** on all the retrieved containers.
- Developer certificates are retrieved from remote locations securely and cached on the mobile phone for future verifications.
- *Cached classes, containers and certificates* used for the signature verification are stored into *application-private* folders. This **prevents** your application **from code injection attacks** at runtime.
- GNR implements an **effective caching system** that speeds up its execution and at the same time enables it to *work in most cases also when no connectivity is available*.
- Transition to GNR is **smooth** for the application developer since its **API** where thought to be *as close as possible to the standard API* provided by the Android framework.
- When *many containers* are provided as sources for class loading, *Grab'n Run* performs a **concurrent multi-thread signature verification** in order to *limit the performance overhead*.
- GNR helps the application developer to **implement silent updating** on *remote third-party libraries in a secure and concise way*. 

## Quick Setup

This setup explains how to simply add *Grab'n Run* as a library for your Android applications.

#### 1. Include library

* [Download JAR](https://github.com/lukeFalsina/Grab-n-Run/raw/master/downloads/gnr-1.0.jar)
* Put the JAR in the **libs** subfolder of your Android project

#### 2. Android Manifest

Modify the *Android Manifest* of your application by adding a couple of **required permissions**:
``` xml
<manifest>
	<!-- 	Include following permission to be able to download remote resources 
			like containers and certificates -->
	<uses-permission android:name="android.permission.ACCESS_NETWORK_STATE" />
	<!-- 	Include following permission to be able to download remote resources 
			like containers and certificates -->
	<uses-permission android:name="android.permission.INTERNET" />
	<!-- 	Include following permission to be able to import local containers 
			on SD card -->
	<uses-permission android:name="android.permission.READ_EXTERNAL_STORAGE" />
	...
</manifest>
```

## Quick example of use

This quick use case gives you a taste on how to use GNR once you have added it to your project.

#### 1. Create a key pair to sign your code and export your developer certificate

* Open a terminal and type the following command to **generate a keystore** and a **keypair**:
``` bash
$ 	keytool -genkey -v -keystore my-tests-key.keystore -alias test_dev_key 
	-keyalg RSA -keysize 2048 -validity 10000
```
* Next **export** the public key **into a certificate** that will be *used to verify your library code* before dynamically loading it:
``` bash
$	keytool -exportcert -keystore my-tests-key.keystore -alias test_dev_key 
	-file certificate.pem
```
* You should now see in the folder a **certificate file** called *certificate.pem*

#### 2. Publish your developer certificate on line at a remote location which uses HTTPS protocol

You can publish the certificate wherever you like as long as **HTTPS** protocol is used and **everyone can access this location** from the web.
As a **test** example you could store the *certificate.pem* in your "Public" *Dropbox* folder and then retrieve the **associated public link**, which could be for example something like "https://dl.dropboxusercontent.com/u/00000000/certificate.pem". Note this URL down, you will need it soon.

#### 3. Export an unsigned container and sign it with your developer key

Let's say that in your IDE (i.e., the *Android Development Tools (ADT)*) you have an Android project called **"LoaderApp"** from which you want to load some of its classes dynamically in another project.

* In the *ADT Package Explorer* **right** click on **"LoaderApp"** -> Android Tools -> Export Unsigned Application Package...
![Screenshot](https://github.com/lukeFalsina/Grab-n-Run/raw/master/docs/images/ExportUnsignedContainer.png)
* Next select the **same folder** where you have previously saved the keystore and the keypair as the *destination folder* and press OK.
* Open a terminal which points to the destination folder and **sign the apk container** with the previously created key:
``` bash
$	jarsigner -verbose -sigalg SHA1withRSA -digestalg SHA1 
	-keystore my-tests-key.keystore LoaderApp.apk test_dev_key
```
* Finally **align** the apk container to optimize access time to its resources:
``` bash
$	<path_to_your_sdk>/sdk/build-tools/<sdk_version_number>/zipalign -v 4 
	LoaderApp.apk LoaderAppAligned.apk
```
#### 4. Publish the signed and aligned version of the source container

Once you have obtained *LoaderAppAligned.apk*, you need to make also this resource **available on line**. Notice that, in this case, both remote locations that use **HTTP** or **HTTPS** protocols are fine as long as they are accessible from the web. Again, as an example, you can store the container in your "Public" *Dropbox* folder and get back a **public URL** like "https://dl.dropboxusercontent.com/u/00000000/LoaderAppAligned.apk".

#### 5. Set up dynamic code loading with GNR in the application

In the end, it is time to set up a *SecureDexClassLoader* instance to **fetch your remote container and developer certificate**, **store it in a safe place** and **perform a signature verification** before dynamically loading your code.

**Copy and paste** the code below in one of the Activity in your target Android project, where you have *already imported GNR*, to **dynamically and securely load** an instance of the class *"com.example.MyClass"*:
``` java

MyClass myClassInstance = null;
jarContainerPath = "https://dl.dropboxusercontent.com/u/00000000/LoaderAppAligned.apk";

try {
	Map<String, URL> packageNamesToCertMap = new HashMap<String, URL>();
	packageNamesToCertMap.put("com.example", new URL("https://dl.dropboxusercontent.com/u/00000000/certificate.pem"));

	SecureLoaderFactory mSecureLoaderFactory = new SecureLoaderFactory(this);
	SecureDexClassLoader mSecureDexClassLoader = mSecureLoaderFactory.createDexClassLoader(	jarContainerPath, 
												null, 
												packageNamesToCertMap, 
												getClass().getClassLoader());
		
	Class<?> loadedClass = mSecureDexClassLoader.loadClass("com.example.MyClass");

	// Check whether the signature verification process succeeded
	if (loadedClass != null) {

		// No security constraints were violated and so
		// class loading was successful.
		myClassInstance = (MyClass) loadedClass.newInstance();
				
		// Do something with the loaded object myClassInstance
		// i.e. myClassInstance.doSomething();
	}

} catch (ClassNotFoundException e) {
	// This exception will be raised when the container of the target class
	// is genuine but this class file is missing..
	e.printStackTrace();
} catch (InstantiationException e) {
	e.printStackTrace();
} catch (IllegalAccessException e) {
	e.printStackTrace();
} catch (MalformedURLException e) {
	// The previous URL used for the packageNamesToCertMap entry was a malformed one.
	Log.e("Error", "A malformed URL was provided for a remote certificate location");
}
```

*Et voilá..* now you have an instance of *"MyClass"* loaded in a **secure way** at **run time**!

## Next steps :)

* If you want to learn how to use *Grab'n Run* I suggest to start from the [tutorial](http://grab-n-run.readthedocs.org/en/latest/tutorial.html) and then moving on by analyzing the [example application](http://grab-n-run.readthedocs.org/en/latest/example.html).
* If you are interested in understanding what are the **security threats** of *improper dynamic code loading* fixed by GNR check out the [security resume](http://grab-n-run.readthedocs.org/en/latest/security.html).
* If you would like to implement cool features of GNR like **silent updates**, **handling more containers**, **concurrent code loading** or **dynamically loading JAR libraries in your applications** you should give a look at the [complementary topics](http://grab-n-run.readthedocs.org/en/latest/complementary.html).
* Finally you may also need to **consult** the *JavaDoc-like* [API documentation](https://rawgit.com/lukeFalsina/Grab-n-Run/master/docs/javaDoc/index.html). 

## License

*Grab'n Run* is released under the *Apache* license. Check the *COPYRIGHT* file for further details.

=======
# ![Logo](https://github.com/lukeFalsina/Grab-n-Run/raw/master/gnr/res/drawable-mdpi/logo_with_name.png)

*Grab’n Run* (aka **GNR**) is a **simple** and **effective** Java Library that you can easily add to your Android projects to perform *secure dynamic class loading* operations.

Previous research has shown that many applications often need to perform dynamic class loading to implement, for example, non-invasive self-update features. However, [research](https://seclab.cs.ucsb.edu/media/uploads/papers/2014_ndss_android-remote-code-execution.pdf) has also shown that it is really challenging to *safely* implement these features. This is of particular importance as, in this context, **one single mistake** could open the application (and, therefore, the entire device) to **serious security vulnerabilities**, such as *remote code execution*.

The main goal of *Grab's Run* is to offer a valid alternative to the standard Android APIs, and its design enforces that even the most inexperienced developer cannot commit well-known, serious mistakes. In particular, at the current state, *Grab's Run* provides among all of its classes **SecureDexClassLoader**, a secure and richer implementation over the standard [DexClassLoader](http://developer.android.com/reference/dalvik/system/DexClassLoader.html).

For a **brief presentation** of the library and some of its features you can give a look at these [slides](http://goo.gl/oiYAZB), while if you prefer a more **structured and complete description** with *set up information, tutorials, examples, tips&tricks, and a full presentation of the API* you should definitely check the [documentation](http://grab-n-run.readthedocs.org/en/latest/).

Note that *Grab'n Run* is currently a work in progress: if you desire to suggest new *features, improvements, criticisms* or whatever, I would be more than glad to hear **any kind of constructive feedback** :D 

You can contact me either by dropping an email at luca.falsina@mail.polimi.it or by pinging me on Twitter [@lfalsina](https://twitter.com/lfalsina).

Moreover, if you happened to spend a little bit of time with *Grab'n Run*, we would be *extremely* thankful if you could **fill in** this form: [evaluation form](http://goo.gl/forms/k500h7cYiv). This will be a tremendous help to make our library a better one for other developers like you :)

## News

[![Android Arsenal](https://img.shields.io/badge/Android%20Arsenal-Grab--n--Run-brightgreen.svg?style=flat)](https://android-arsenal.com/details/1/1185)

- *11/26/2014* - **Grab'n Run is on line!**

[![Android Arsenal](https://img.shields.io/badge/Android%20Arsenal-Grab--n--Run-brightgreen.svg?style=flat)](https://android-arsenal.com/details/1/1185)

## Main features
Securely load code dynamically into your Android application from **APK** containers or **JAR** libraries translated to be *executable by the Dalvik Virtual Machine* (don't worry a [section](http://grab-n-run.readthedocs.org/en/latest/complementary.html#on-library-developer-side-how-to-prepare-a-valid-library-container-compatible-with-gnr) of the docs explains how to do it).

- *JAR* and *APK* containers can be either already stored on the device or **automatically fetched from remote locations** by GNR.
- Retrieved containers signatures are compared against a **valid developer certificate**. Only containers that are **correctly signed** are allowed to have their classes loaded dynamically. This ensures **integrity** and **developer authentication** on all the retrieved containers.
- Developer certificates are retrieved from remote locations securely and cached on the mobile phone for future verifications.
- *Cached classes, containers and certificates* used for the signature verification are stored into *application-private* folders. This **prevents** your application **from code injection attacks** at runtime.
- GNR implements an **effective caching system** that speeds up its execution and at the same time enables it to *work in most cases also when no connectivity is available*.
- Transition to GNR is **smooth** for the application developer since its **API** where thought to be *as close as possible to the standard API* provided by the Android framework.
- When *many containers* are provided as sources for class loading, *Grab'n Run* performs a **concurrent multi-thread signature verification** in order to *limit the performance overhead*.
- GNR helps the application developer to **implement silent updating** on *remote third-party libraries in a secure and concise way*. 

## Quick Setup

This setup explains how to simply add *Grab'n Run* as a library for your Android applications.

#### 1. Include library

* [Download JAR](https://github.com/lukeFalsina/Grab-n-Run/raw/master/downloads/gnr-1.0.jar)
* Put the JAR in the **libs** subfolder of your Android project

#### 2. Android Manifest

Modify the *Android Manifest* of your application by adding a couple of **required permissions**:
``` xml
<manifest>
	<!-- 	Include following permission to be able to download remote resources 
			like containers and certificates -->
	<uses-permission android:name="android.permission.ACCESS_NETWORK_STATE" />
	<!-- 	Include following permission to be able to download remote resources 
			like containers and certificates -->
	<uses-permission android:name="android.permission.INTERNET" />
	<!-- 	Include following permission to be able to import local containers 
			on SD card -->
	<uses-permission android:name="android.permission.READ_EXTERNAL_STORAGE" />
	...
</manifest>
```

## Quick example of use

This quick use case gives you a taste on how to use GNR once you have added it to your project.

#### 1. Create a key pair to sign your code and export your developer certificate

* Open a terminal and type the following command to **generate a keystore** and a **keypair**:
``` bash
$ 	keytool -genkey -v -keystore my-tests-key.keystore -alias test_dev_key 
	-keyalg RSA -keysize 2048 -validity 10000
```
* Next **export** the public key **into a certificate** that will be *used to verify your library code* before dynamically loading it:
``` bash
$	keytool -exportcert -keystore my-tests-key.keystore -alias test_dev_key 
	-file certificate.pem
```
* You should now see in the folder a **certificate file** called *certificate.pem*

#### 2. Publish your developer certificate on line at a remote location which uses HTTPS protocol

You can publish the certificate wherever you like as long as **HTTPS** protocol is used and **everyone can access this location** from the web.
As a **test** example you could store the *certificate.pem* in your "Public" *Dropbox* folder and then retrieve the **associated public link**, which could be for example something like "https://dl.dropboxusercontent.com/u/00000000/certificate.pem". Note this URL down, you will need it soon.

#### 3. Export an unsigned container and sign it with your developer key

Let's say that in your IDE (i.e., the *Android Development Tools (ADT)*) you have an Android project called **"LoaderApp"** from which you want to load some of its classes dynamically in another project.

* In the *ADT Package Explorer* **right** click on **"LoaderApp"** -> Android Tools -> Export Unsigned Application Package...
![Screenshot](https://github.com/lukeFalsina/Grab-n-Run/raw/master/docs/images/ExportUnsignedContainer.png)
* Next select the **same folder** where you have previously saved the keystore and the keypair as the *destination folder* and press OK.
* Open a terminal which points to the destination folder and **sign the apk container** with the previously created key:
``` bash
$	jarsigner -verbose -sigalg SHA1withRSA -digestalg SHA1 
	-keystore my-tests-key.keystore LoaderApp.apk test_dev_key
```
* Finally **align** the apk container to optimize access time to its resources:
``` bash
$	<path_to_your_sdk>/sdk/build-tools/<sdk_version_number>/zipalign -v 4 
	LoaderApp.apk LoaderAppAligned.apk
```
#### 4. Publish the signed and aligned version of the source container

Once you have obtained *LoaderAppAligned.apk*, you need to make also this resource **available on line**. Notice that, in this case, both remote locations that use **HTTP** or **HTTPS** protocols are fine as long as they are accessible from the web. Again, as an example, you can store the container in your "Public" *Dropbox* folder and get back a **public URL** like "https://dl.dropboxusercontent.com/u/00000000/LoaderAppAligned.apk".

#### 5. Set up dynamic code loading with GNR in the application

In the end, it is time to set up a *SecureDexClassLoader* instance to **fetch your remote container and developer certificate**, **store it in a safe place** and **perform a signature verification** before dynamically loading your code.

**Copy and paste** the code below in one of the Activity in your target Android project, where you have *already imported GNR*, to **dynamically and securely load** an instance of the class *"com.example.MyClass"*:
``` java

MyClass myClassInstance = null;
jarContainerPath = "https://dl.dropboxusercontent.com/u/00000000/LoaderAppAligned.apk";

try {
	Map<String, URL> packageNamesToCertMap = new HashMap<String, URL>();
	packageNamesToCertMap.put("com.example", new URL("https://dl.dropboxusercontent.com/u/00000000/certificate.pem"));

	SecureLoaderFactory mSecureLoaderFactory = new SecureLoaderFactory(this);
	SecureDexClassLoader mSecureDexClassLoader = mSecureLoaderFactory.createDexClassLoader(	jarContainerPath, 
												null, 
												packageNamesToCertMap, 
												getClass().getClassLoader());
		
	Class<?> loadedClass = mSecureDexClassLoader.loadClass("com.example.MyClass");

	// Check whether the signature verification process succeeded
	if (loadedClass != null) {

		// No security constraints were violated and so
		// class loading was successful.
		myClassInstance = (MyClass) loadedClass.newInstance();
				
		// Do something with the loaded object myClassInstance
		// i.e. myClassInstance.doSomething();
	}

} catch (ClassNotFoundException e) {
	// This exception will be raised when the container of the target class
	// is genuine but this class file is missing..
	e.printStackTrace();
} catch (InstantiationException e) {
	e.printStackTrace();
} catch (IllegalAccessException e) {
	e.printStackTrace();
} catch (MalformedURLException e) {
	// The previous URL used for the packageNamesToCertMap entry was a malformed one.
	Log.e("Error", "A malformed URL was provided for a remote certificate location");
}
```

*Et voilá..* now you have an instance of *"MyClass"* loaded in a **secure way** at **run time**!

## Next steps :)

* If you want to learn how to use *Grab'n Run* I suggest to start from the [tutorial](http://grab-n-run.readthedocs.org/en/latest/tutorial.html) and then moving on by analyzing the [example application](http://grab-n-run.readthedocs.org/en/latest/example.html).
* If you are interested in understanding what are the **security threats** of *improper dynamic code loading* fixed by GNR check out the [security resume](http://grab-n-run.readthedocs.org/en/latest/security.html).
* If you would like to implement cool features of GNR like **silent updates**, **handling more containers**, **concurrent code loading** or **dynamically loading JAR libraries in your applications** you should give a look at the [complementary topics](http://grab-n-run.readthedocs.org/en/latest/complementary.html).
* Finally you may also need to **consult** the *JavaDoc-like* [API documentation](https://rawgit.com/lukeFalsina/Grab-n-Run/master/docs/javaDoc/index.html). 

## License

*Grab'n Run* is released under the *Apache* license. Check the *COPYRIGHT* file for further details.

>>>>>>> 66bcd265
[![Android Arsenal](https://img.shields.io/badge/Android%20Arsenal-Grab--n--Run-brightgreen.svg?style=flat)](https://android-arsenal.com/details/1/1185)<|MERGE_RESOLUTION|>--- conflicted
+++ resolved
@@ -1,334 +1,164 @@
-<<<<<<< HEAD
-# ![Logo](https://github.com/lukeFalsina/Grab-n-Run/raw/master/gnr/res/drawable-mdpi/logo_with_name.png)
-
-*Grab’n Run* (aka **GNR**) is a **simple** and **effective** Java Library that you can easily add to your Android projects to perform *secure dynamic class loading* operations over standard [DexClassLoader](http://developer.android.com/reference/dalvik/system/DexClassLoader.html).
-
-Previous research has shown that many applications often need to perform dynamic class loading to implement, for example, non-invasive self-update features. However, research has also shown that it is really challenging to *safely* implement these features. This is of particular importance as, in this context, **one single mistake** could open the application (and, therefore, the entire device) to **serious security vulnerabilies**, such as *remote code execution*.
-
-The main goal of *Grab's Run* is to offer an alternative to the standard Android APIs, and its design enforces that even the most inexperienced developer cannot commit well-known, serious mistakes.
-
-For a **brief presentation** of the library and some of its features you can give a look at these [slides](http://goo.gl/oiYAZB), while if you prefer a more **structured and complete description** with *set up information, tutorials, examples, tips&tricks, and a full presentation of the API* you should definitely check the [documentation](http://grab-n-run.readthedocs.org/en/latest/).
-
-Note that *Grab'n Run* is currently a work in progress: if you desire to suggest new *features, improvements, criticisms* or whatever, I would be more than glad to hear **any kind of constructive feedback** :D 
-
-You can contact me either by dropping an email at luca.falsina@mail.polimi.it or by pinging me on Twitter [@lfalsina](https://twitter.com/lfalsina).
-
-Moreover, if you happened to spend a little bit of time with *Grab'n Run*, we would be *extremely* thankful if you could **fill in** this form: [evaluation form](http://goo.gl/forms/k500h7cYiv). This will be a tremendous help to make our library a better one for other developers like you :)
-
-## News
-
-- *11/26/2014* - **Grab'n Run is on line!**
-
-## Main features
-Securely load code dynamically into your Android application from **APK** containers or **JAR** libraries translated to be *executable by the Dalvik Virtual Machine* (don't worry a [section](http://grab-n-run.readthedocs.org/en/latest/complementary.html#on-library-developer-side-how-to-prepare-a-valid-library-container-compatible-with-gnr) of the docs explains how to do it).
-
-- *JAR* and *APK* containers can be either already stored on the device or **automatically fetched from remote locations** by GNR.
-- Retrieved containers signatures are compared against a **valid developer certificate**. Only containers that are **correctly signed** are allowed to have their classes loaded dynamically. This ensures **integrity** and **developer authentication** on all the retrieved containers.
-- Developer certificates are retrieved from remote locations securely and cached on the mobile phone for future verifications.
-- *Cached classes, containers and certificates* used for the signature verification are stored into *application-private* folders. This **prevents** your application **from code injection attacks** at runtime.
-- GNR implements an **effective caching system** that speeds up its execution and at the same time enables it to *work in most cases also when no connectivity is available*.
-- Transition to GNR is **smooth** for the application developer since its **API** where thought to be *as close as possible to the standard API* provided by the Android framework.
-- When *many containers* are provided as sources for class loading, *Grab'n Run* performs a **concurrent multi-thread signature verification** in order to *limit the performance overhead*.
-- GNR helps the application developer to **implement silent updating** on *remote third-party libraries in a secure and concise way*. 
-
-## Quick Setup
-
-This setup explains how to simply add *Grab'n Run* as a library for your Android applications.
-
-#### 1. Include library
-
-* [Download JAR](https://github.com/lukeFalsina/Grab-n-Run/raw/master/downloads/gnr-1.0.jar)
-* Put the JAR in the **libs** subfolder of your Android project
-
-#### 2. Android Manifest
-
-Modify the *Android Manifest* of your application by adding a couple of **required permissions**:
-``` xml
-<manifest>
-	<!-- 	Include following permission to be able to download remote resources 
-			like containers and certificates -->
-	<uses-permission android:name="android.permission.ACCESS_NETWORK_STATE" />
-	<!-- 	Include following permission to be able to download remote resources 
-			like containers and certificates -->
-	<uses-permission android:name="android.permission.INTERNET" />
-	<!-- 	Include following permission to be able to import local containers 
-			on SD card -->
-	<uses-permission android:name="android.permission.READ_EXTERNAL_STORAGE" />
-	...
-</manifest>
-```
-
-## Quick example of use
-
-This quick use case gives you a taste on how to use GNR once you have added it to your project.
-
-#### 1. Create a key pair to sign your code and export your developer certificate
-
-* Open a terminal and type the following command to **generate a keystore** and a **keypair**:
-``` bash
-$ 	keytool -genkey -v -keystore my-tests-key.keystore -alias test_dev_key 
-	-keyalg RSA -keysize 2048 -validity 10000
-```
-* Next **export** the public key **into a certificate** that will be *used to verify your library code* before dynamically loading it:
-``` bash
-$	keytool -exportcert -keystore my-tests-key.keystore -alias test_dev_key 
-	-file certificate.pem
-```
-* You should now see in the folder a **certificate file** called *certificate.pem*
-
-#### 2. Publish your developer certificate on line at a remote location which uses HTTPS protocol
-
-You can publish the certificate wherever you like as long as **HTTPS** protocol is used and **everyone can access this location** from the web.
-As a **test** example you could store the *certificate.pem* in your "Public" *Dropbox* folder and then retrieve the **associated public link**, which could be for example something like "https://dl.dropboxusercontent.com/u/00000000/certificate.pem". Note this URL down, you will need it soon.
-
-#### 3. Export an unsigned container and sign it with your developer key
-
-Let's say that in your IDE (i.e., the *Android Development Tools (ADT)*) you have an Android project called **"LoaderApp"** from which you want to load some of its classes dynamically in another project.
-
-* In the *ADT Package Explorer* **right** click on **"LoaderApp"** -> Android Tools -> Export Unsigned Application Package...
-![Screenshot](https://github.com/lukeFalsina/Grab-n-Run/raw/master/docs/images/ExportUnsignedContainer.png)
-* Next select the **same folder** where you have previously saved the keystore and the keypair as the *destination folder* and press OK.
-* Open a terminal which points to the destination folder and **sign the apk container** with the previously created key:
-``` bash
-$	jarsigner -verbose -sigalg SHA1withRSA -digestalg SHA1 
-	-keystore my-tests-key.keystore LoaderApp.apk test_dev_key
-```
-* Finally **align** the apk container to optimize access time to its resources:
-``` bash
-$	<path_to_your_sdk>/sdk/build-tools/<sdk_version_number>/zipalign -v 4 
-	LoaderApp.apk LoaderAppAligned.apk
-```
-#### 4. Publish the signed and aligned version of the source container
-
-Once you have obtained *LoaderAppAligned.apk*, you need to make also this resource **available on line**. Notice that, in this case, both remote locations that use **HTTP** or **HTTPS** protocols are fine as long as they are accessible from the web. Again, as an example, you can store the container in your "Public" *Dropbox* folder and get back a **public URL** like "https://dl.dropboxusercontent.com/u/00000000/LoaderAppAligned.apk".
-
-#### 5. Set up dynamic code loading with GNR in the application
-
-In the end, it is time to set up a *SecureDexClassLoader* instance to **fetch your remote container and developer certificate**, **store it in a safe place** and **perform a signature verification** before dynamically loading your code.
-
-**Copy and paste** the code below in one of the Activity in your target Android project, where you have *already imported GNR*, to **dynamically and securely load** an instance of the class *"com.example.MyClass"*:
-``` java
-
-MyClass myClassInstance = null;
-jarContainerPath = "https://dl.dropboxusercontent.com/u/00000000/LoaderAppAligned.apk";
-
-try {
-	Map<String, URL> packageNamesToCertMap = new HashMap<String, URL>();
-	packageNamesToCertMap.put("com.example", new URL("https://dl.dropboxusercontent.com/u/00000000/certificate.pem"));
-
-	SecureLoaderFactory mSecureLoaderFactory = new SecureLoaderFactory(this);
-	SecureDexClassLoader mSecureDexClassLoader = mSecureLoaderFactory.createDexClassLoader(	jarContainerPath, 
-												null, 
-												packageNamesToCertMap, 
-												getClass().getClassLoader());
-		
-	Class<?> loadedClass = mSecureDexClassLoader.loadClass("com.example.MyClass");
-
-	// Check whether the signature verification process succeeded
-	if (loadedClass != null) {
-
-		// No security constraints were violated and so
-		// class loading was successful.
-		myClassInstance = (MyClass) loadedClass.newInstance();
-				
-		// Do something with the loaded object myClassInstance
-		// i.e. myClassInstance.doSomething();
-	}
-
-} catch (ClassNotFoundException e) {
-	// This exception will be raised when the container of the target class
-	// is genuine but this class file is missing..
-	e.printStackTrace();
-} catch (InstantiationException e) {
-	e.printStackTrace();
-} catch (IllegalAccessException e) {
-	e.printStackTrace();
-} catch (MalformedURLException e) {
-	// The previous URL used for the packageNamesToCertMap entry was a malformed one.
-	Log.e("Error", "A malformed URL was provided for a remote certificate location");
-}
-```
-
-*Et voilá..* now you have an instance of *"MyClass"* loaded in a **secure way** at **run time**!
-
-## Next steps :)
-
-* If you want to learn how to use *Grab'n Run* I suggest to start from the [tutorial](http://grab-n-run.readthedocs.org/en/latest/tutorial.html) and then moving on by analyzing the [example application](http://grab-n-run.readthedocs.org/en/latest/example.html).
-* If you are interested in understanding what are the **security threats** of *improper dynamic code loading* fixed by GNR check out the [security resume](http://grab-n-run.readthedocs.org/en/latest/security.html).
-* If you would like to implement cool features of GNR like **silent updates**, **handling more containers**, **concurrent code loading** or **dynamically loading JAR libraries in your applications** you should give a look at the [complementary topics](http://grab-n-run.readthedocs.org/en/latest/complementary.html).
-* Finally you may also need to **consult** the *JavaDoc-like* [API documentation](https://rawgit.com/lukeFalsina/Grab-n-Run/master/docs/javaDoc/index.html). 
-
-## License
-
-*Grab'n Run* is released under the *Apache* license. Check the *COPYRIGHT* file for further details.
-
-=======
-# ![Logo](https://github.com/lukeFalsina/Grab-n-Run/raw/master/gnr/res/drawable-mdpi/logo_with_name.png)
-
-*Grab’n Run* (aka **GNR**) is a **simple** and **effective** Java Library that you can easily add to your Android projects to perform *secure dynamic class loading* operations.
-
-Previous research has shown that many applications often need to perform dynamic class loading to implement, for example, non-invasive self-update features. However, [research](https://seclab.cs.ucsb.edu/media/uploads/papers/2014_ndss_android-remote-code-execution.pdf) has also shown that it is really challenging to *safely* implement these features. This is of particular importance as, in this context, **one single mistake** could open the application (and, therefore, the entire device) to **serious security vulnerabilities**, such as *remote code execution*.
-
-The main goal of *Grab's Run* is to offer a valid alternative to the standard Android APIs, and its design enforces that even the most inexperienced developer cannot commit well-known, serious mistakes. In particular, at the current state, *Grab's Run* provides among all of its classes **SecureDexClassLoader**, a secure and richer implementation over the standard [DexClassLoader](http://developer.android.com/reference/dalvik/system/DexClassLoader.html).
-
-For a **brief presentation** of the library and some of its features you can give a look at these [slides](http://goo.gl/oiYAZB), while if you prefer a more **structured and complete description** with *set up information, tutorials, examples, tips&tricks, and a full presentation of the API* you should definitely check the [documentation](http://grab-n-run.readthedocs.org/en/latest/).
-
-Note that *Grab'n Run* is currently a work in progress: if you desire to suggest new *features, improvements, criticisms* or whatever, I would be more than glad to hear **any kind of constructive feedback** :D 
-
-You can contact me either by dropping an email at luca.falsina@mail.polimi.it or by pinging me on Twitter [@lfalsina](https://twitter.com/lfalsina).
-
-Moreover, if you happened to spend a little bit of time with *Grab'n Run*, we would be *extremely* thankful if you could **fill in** this form: [evaluation form](http://goo.gl/forms/k500h7cYiv). This will be a tremendous help to make our library a better one for other developers like you :)
-
-## News
-
-[![Android Arsenal](https://img.shields.io/badge/Android%20Arsenal-Grab--n--Run-brightgreen.svg?style=flat)](https://android-arsenal.com/details/1/1185)
-
-- *11/26/2014* - **Grab'n Run is on line!**
-
-[![Android Arsenal](https://img.shields.io/badge/Android%20Arsenal-Grab--n--Run-brightgreen.svg?style=flat)](https://android-arsenal.com/details/1/1185)
-
-## Main features
-Securely load code dynamically into your Android application from **APK** containers or **JAR** libraries translated to be *executable by the Dalvik Virtual Machine* (don't worry a [section](http://grab-n-run.readthedocs.org/en/latest/complementary.html#on-library-developer-side-how-to-prepare-a-valid-library-container-compatible-with-gnr) of the docs explains how to do it).
-
-- *JAR* and *APK* containers can be either already stored on the device or **automatically fetched from remote locations** by GNR.
-- Retrieved containers signatures are compared against a **valid developer certificate**. Only containers that are **correctly signed** are allowed to have their classes loaded dynamically. This ensures **integrity** and **developer authentication** on all the retrieved containers.
-- Developer certificates are retrieved from remote locations securely and cached on the mobile phone for future verifications.
-- *Cached classes, containers and certificates* used for the signature verification are stored into *application-private* folders. This **prevents** your application **from code injection attacks** at runtime.
-- GNR implements an **effective caching system** that speeds up its execution and at the same time enables it to *work in most cases also when no connectivity is available*.
-- Transition to GNR is **smooth** for the application developer since its **API** where thought to be *as close as possible to the standard API* provided by the Android framework.
-- When *many containers* are provided as sources for class loading, *Grab'n Run* performs a **concurrent multi-thread signature verification** in order to *limit the performance overhead*.
-- GNR helps the application developer to **implement silent updating** on *remote third-party libraries in a secure and concise way*. 
-
-## Quick Setup
-
-This setup explains how to simply add *Grab'n Run* as a library for your Android applications.
-
-#### 1. Include library
-
-* [Download JAR](https://github.com/lukeFalsina/Grab-n-Run/raw/master/downloads/gnr-1.0.jar)
-* Put the JAR in the **libs** subfolder of your Android project
-
-#### 2. Android Manifest
-
-Modify the *Android Manifest* of your application by adding a couple of **required permissions**:
-``` xml
-<manifest>
-	<!-- 	Include following permission to be able to download remote resources 
-			like containers and certificates -->
-	<uses-permission android:name="android.permission.ACCESS_NETWORK_STATE" />
-	<!-- 	Include following permission to be able to download remote resources 
-			like containers and certificates -->
-	<uses-permission android:name="android.permission.INTERNET" />
-	<!-- 	Include following permission to be able to import local containers 
-			on SD card -->
-	<uses-permission android:name="android.permission.READ_EXTERNAL_STORAGE" />
-	...
-</manifest>
-```
-
-## Quick example of use
-
-This quick use case gives you a taste on how to use GNR once you have added it to your project.
-
-#### 1. Create a key pair to sign your code and export your developer certificate
-
-* Open a terminal and type the following command to **generate a keystore** and a **keypair**:
-``` bash
-$ 	keytool -genkey -v -keystore my-tests-key.keystore -alias test_dev_key 
-	-keyalg RSA -keysize 2048 -validity 10000
-```
-* Next **export** the public key **into a certificate** that will be *used to verify your library code* before dynamically loading it:
-``` bash
-$	keytool -exportcert -keystore my-tests-key.keystore -alias test_dev_key 
-	-file certificate.pem
-```
-* You should now see in the folder a **certificate file** called *certificate.pem*
-
-#### 2. Publish your developer certificate on line at a remote location which uses HTTPS protocol
-
-You can publish the certificate wherever you like as long as **HTTPS** protocol is used and **everyone can access this location** from the web.
-As a **test** example you could store the *certificate.pem* in your "Public" *Dropbox* folder and then retrieve the **associated public link**, which could be for example something like "https://dl.dropboxusercontent.com/u/00000000/certificate.pem". Note this URL down, you will need it soon.
-
-#### 3. Export an unsigned container and sign it with your developer key
-
-Let's say that in your IDE (i.e., the *Android Development Tools (ADT)*) you have an Android project called **"LoaderApp"** from which you want to load some of its classes dynamically in another project.
-
-* In the *ADT Package Explorer* **right** click on **"LoaderApp"** -> Android Tools -> Export Unsigned Application Package...
-![Screenshot](https://github.com/lukeFalsina/Grab-n-Run/raw/master/docs/images/ExportUnsignedContainer.png)
-* Next select the **same folder** where you have previously saved the keystore and the keypair as the *destination folder* and press OK.
-* Open a terminal which points to the destination folder and **sign the apk container** with the previously created key:
-``` bash
-$	jarsigner -verbose -sigalg SHA1withRSA -digestalg SHA1 
-	-keystore my-tests-key.keystore LoaderApp.apk test_dev_key
-```
-* Finally **align** the apk container to optimize access time to its resources:
-``` bash
-$	<path_to_your_sdk>/sdk/build-tools/<sdk_version_number>/zipalign -v 4 
-	LoaderApp.apk LoaderAppAligned.apk
-```
-#### 4. Publish the signed and aligned version of the source container
-
-Once you have obtained *LoaderAppAligned.apk*, you need to make also this resource **available on line**. Notice that, in this case, both remote locations that use **HTTP** or **HTTPS** protocols are fine as long as they are accessible from the web. Again, as an example, you can store the container in your "Public" *Dropbox* folder and get back a **public URL** like "https://dl.dropboxusercontent.com/u/00000000/LoaderAppAligned.apk".
-
-#### 5. Set up dynamic code loading with GNR in the application
-
-In the end, it is time to set up a *SecureDexClassLoader* instance to **fetch your remote container and developer certificate**, **store it in a safe place** and **perform a signature verification** before dynamically loading your code.
-
-**Copy and paste** the code below in one of the Activity in your target Android project, where you have *already imported GNR*, to **dynamically and securely load** an instance of the class *"com.example.MyClass"*:
-``` java
-
-MyClass myClassInstance = null;
-jarContainerPath = "https://dl.dropboxusercontent.com/u/00000000/LoaderAppAligned.apk";
-
-try {
-	Map<String, URL> packageNamesToCertMap = new HashMap<String, URL>();
-	packageNamesToCertMap.put("com.example", new URL("https://dl.dropboxusercontent.com/u/00000000/certificate.pem"));
-
-	SecureLoaderFactory mSecureLoaderFactory = new SecureLoaderFactory(this);
-	SecureDexClassLoader mSecureDexClassLoader = mSecureLoaderFactory.createDexClassLoader(	jarContainerPath, 
-												null, 
-												packageNamesToCertMap, 
-												getClass().getClassLoader());
-		
-	Class<?> loadedClass = mSecureDexClassLoader.loadClass("com.example.MyClass");
-
-	// Check whether the signature verification process succeeded
-	if (loadedClass != null) {
-
-		// No security constraints were violated and so
-		// class loading was successful.
-		myClassInstance = (MyClass) loadedClass.newInstance();
-				
-		// Do something with the loaded object myClassInstance
-		// i.e. myClassInstance.doSomething();
-	}
-
-} catch (ClassNotFoundException e) {
-	// This exception will be raised when the container of the target class
-	// is genuine but this class file is missing..
-	e.printStackTrace();
-} catch (InstantiationException e) {
-	e.printStackTrace();
-} catch (IllegalAccessException e) {
-	e.printStackTrace();
-} catch (MalformedURLException e) {
-	// The previous URL used for the packageNamesToCertMap entry was a malformed one.
-	Log.e("Error", "A malformed URL was provided for a remote certificate location");
-}
-```
-
-*Et voilá..* now you have an instance of *"MyClass"* loaded in a **secure way** at **run time**!
-
-## Next steps :)
-
-* If you want to learn how to use *Grab'n Run* I suggest to start from the [tutorial](http://grab-n-run.readthedocs.org/en/latest/tutorial.html) and then moving on by analyzing the [example application](http://grab-n-run.readthedocs.org/en/latest/example.html).
-* If you are interested in understanding what are the **security threats** of *improper dynamic code loading* fixed by GNR check out the [security resume](http://grab-n-run.readthedocs.org/en/latest/security.html).
-* If you would like to implement cool features of GNR like **silent updates**, **handling more containers**, **concurrent code loading** or **dynamically loading JAR libraries in your applications** you should give a look at the [complementary topics](http://grab-n-run.readthedocs.org/en/latest/complementary.html).
-* Finally you may also need to **consult** the *JavaDoc-like* [API documentation](https://rawgit.com/lukeFalsina/Grab-n-Run/master/docs/javaDoc/index.html). 
-
-## License
-
-*Grab'n Run* is released under the *Apache* license. Check the *COPYRIGHT* file for further details.
-
->>>>>>> 66bcd265
+# ![Logo](https://github.com/lukeFalsina/Grab-n-Run/raw/master/gnr/res/drawable-mdpi/logo_with_name.png)
+
+*Grab’n Run* (aka **GNR**) is a **simple** and **effective** Java Library that you can easily add to your Android projects to perform *secure dynamic class loading* operations over standard [DexClassLoader](http://developer.android.com/reference/dalvik/system/DexClassLoader.html).
+
+Previous research has shown that many applications often need to perform dynamic class loading to implement, for example, non-invasive self-update features. However, research has also shown that it is really challenging to *safely* implement these features. This is of particular importance as, in this context, **one single mistake** could open the application (and, therefore, the entire device) to **serious security vulnerabilies**, such as *remote code execution*.
+
+The main goal of *Grab's Run* is to offer an alternative to the standard Android APIs, and its design enforces that even the most inexperienced developer cannot commit well-known, serious mistakes.
+
+For a **brief presentation** of the library and some of its features you can give a look at these [slides](http://goo.gl/oiYAZB), while if you prefer a more **structured and complete description** with *set up information, tutorials, examples, tips&tricks, and a full presentation of the API* you should definitely check the [documentation](http://grab-n-run.readthedocs.org/en/latest/).
+
+Note that *Grab'n Run* is currently a work in progress: if you desire to suggest new *features, improvements, criticisms* or whatever, I would be more than glad to hear **any kind of constructive feedback** :D 
+
+You can contact me either by dropping an email at luca.falsina@mail.polimi.it or by pinging me on Twitter [@lfalsina](https://twitter.com/lfalsina).
+
+Moreover, if you happened to spend a little bit of time with *Grab'n Run*, we would be *extremely* thankful if you could **fill in** this form: [evaluation form](http://goo.gl/forms/k500h7cYiv). This will be a tremendous help to make our library a better one for other developers like you :)
+
+## News
+
+- *11/26/2014* - **Grab'n Run is on line!**
+
+## Main features
+Securely load code dynamically into your Android application from **APK** containers or **JAR** libraries translated to be *executable by the Dalvik Virtual Machine* (don't worry a [section](http://grab-n-run.readthedocs.org/en/latest/complementary.html#on-library-developer-side-how-to-prepare-a-valid-library-container-compatible-with-gnr) of the docs explains how to do it).
+
+- *JAR* and *APK* containers can be either already stored on the device or **automatically fetched from remote locations** by GNR.
+- Retrieved containers signatures are compared against a **valid developer certificate**. Only containers that are **correctly signed** are allowed to have their classes loaded dynamically. This ensures **integrity** and **developer authentication** on all the retrieved containers.
+- Developer certificates are retrieved from remote locations securely and cached on the mobile phone for future verifications.
+- *Cached classes, containers and certificates* used for the signature verification are stored into *application-private* folders. This **prevents** your application **from code injection attacks** at runtime.
+- GNR implements an **effective caching system** that speeds up its execution and at the same time enables it to *work in most cases also when no connectivity is available*.
+- Transition to GNR is **smooth** for the application developer since its **API** where thought to be *as close as possible to the standard API* provided by the Android framework.
+- When *many containers* are provided as sources for class loading, *Grab'n Run* performs a **concurrent multi-thread signature verification** in order to *limit the performance overhead*.
+- GNR helps the application developer to **implement silent updating** on *remote third-party libraries in a secure and concise way*. 
+
+## Quick Setup
+
+This setup explains how to simply add *Grab'n Run* as a library for your Android applications.
+
+#### 1. Include library
+
+* [Download JAR](https://github.com/lukeFalsina/Grab-n-Run/raw/master/downloads/gnr-1.0.jar)
+* Put the JAR in the **libs** subfolder of your Android project
+
+#### 2. Android Manifest
+
+Modify the *Android Manifest* of your application by adding a couple of **required permissions**:
+``` xml
+<manifest>
+	<!-- 	Include following permission to be able to download remote resources 
+			like containers and certificates -->
+	<uses-permission android:name="android.permission.ACCESS_NETWORK_STATE" />
+	<!-- 	Include following permission to be able to download remote resources 
+			like containers and certificates -->
+	<uses-permission android:name="android.permission.INTERNET" />
+	<!-- 	Include following permission to be able to import local containers 
+			on SD card -->
+	<uses-permission android:name="android.permission.READ_EXTERNAL_STORAGE" />
+	...
+</manifest>
+```
+
+## Quick example of use
+
+This quick use case gives you a taste on how to use GNR once you have added it to your project.
+
+#### 1. Create a key pair to sign your code and export your developer certificate
+
+* Open a terminal and type the following command to **generate a keystore** and a **keypair**:
+``` bash
+$ 	keytool -genkey -v -keystore my-tests-key.keystore -alias test_dev_key 
+	-keyalg RSA -keysize 2048 -validity 10000
+```
+* Next **export** the public key **into a certificate** that will be *used to verify your library code* before dynamically loading it:
+``` bash
+$	keytool -exportcert -keystore my-tests-key.keystore -alias test_dev_key 
+	-file certificate.pem
+```
+* You should now see in the folder a **certificate file** called *certificate.pem*
+
+#### 2. Publish your developer certificate on line at a remote location which uses HTTPS protocol
+
+You can publish the certificate wherever you like as long as **HTTPS** protocol is used and **everyone can access this location** from the web.
+As a **test** example you could store the *certificate.pem* in your "Public" *Dropbox* folder and then retrieve the **associated public link**, which could be for example something like "https://dl.dropboxusercontent.com/u/00000000/certificate.pem". Note this URL down, you will need it soon.
+
+#### 3. Export an unsigned container and sign it with your developer key
+
+Let's say that in your IDE (i.e., the *Android Development Tools (ADT)*) you have an Android project called **"LoaderApp"** from which you want to load some of its classes dynamically in another project.
+
+* In the *ADT Package Explorer* **right** click on **"LoaderApp"** -> Android Tools -> Export Unsigned Application Package...
+![Screenshot](https://github.com/lukeFalsina/Grab-n-Run/raw/master/docs/images/ExportUnsignedContainer.png)
+* Next select the **same folder** where you have previously saved the keystore and the keypair as the *destination folder* and press OK.
+* Open a terminal which points to the destination folder and **sign the apk container** with the previously created key:
+``` bash
+$	jarsigner -verbose -sigalg SHA1withRSA -digestalg SHA1 
+	-keystore my-tests-key.keystore LoaderApp.apk test_dev_key
+```
+* Finally **align** the apk container to optimize access time to its resources:
+``` bash
+$	<path_to_your_sdk>/sdk/build-tools/<sdk_version_number>/zipalign -v 4 
+	LoaderApp.apk LoaderAppAligned.apk
+```
+#### 4. Publish the signed and aligned version of the source container
+
+Once you have obtained *LoaderAppAligned.apk*, you need to make also this resource **available on line**. Notice that, in this case, both remote locations that use **HTTP** or **HTTPS** protocols are fine as long as they are accessible from the web. Again, as an example, you can store the container in your "Public" *Dropbox* folder and get back a **public URL** like "https://dl.dropboxusercontent.com/u/00000000/LoaderAppAligned.apk".
+
+#### 5. Set up dynamic code loading with GNR in the application
+
+In the end, it is time to set up a *SecureDexClassLoader* instance to **fetch your remote container and developer certificate**, **store it in a safe place** and **perform a signature verification** before dynamically loading your code.
+
+**Copy and paste** the code below in one of the Activity in your target Android project, where you have *already imported GNR*, to **dynamically and securely load** an instance of the class *"com.example.MyClass"*:
+``` java
+
+MyClass myClassInstance = null;
+jarContainerPath = "https://dl.dropboxusercontent.com/u/00000000/LoaderAppAligned.apk";
+
+try {
+	Map<String, URL> packageNamesToCertMap = new HashMap<String, URL>();
+	packageNamesToCertMap.put("com.example", new URL("https://dl.dropboxusercontent.com/u/00000000/certificate.pem"));
+
+	SecureLoaderFactory mSecureLoaderFactory = new SecureLoaderFactory(this);
+	SecureDexClassLoader mSecureDexClassLoader = mSecureLoaderFactory.createDexClassLoader(	jarContainerPath, 
+												null, 
+												packageNamesToCertMap, 
+												getClass().getClassLoader());
+		
+	Class<?> loadedClass = mSecureDexClassLoader.loadClass("com.example.MyClass");
+
+	// Check whether the signature verification process succeeded
+	if (loadedClass != null) {
+
+		// No security constraints were violated and so
+		// class loading was successful.
+		myClassInstance = (MyClass) loadedClass.newInstance();
+				
+		// Do something with the loaded object myClassInstance
+		// i.e. myClassInstance.doSomething();
+	}
+
+} catch (ClassNotFoundException e) {
+	// This exception will be raised when the container of the target class
+	// is genuine but this class file is missing..
+	e.printStackTrace();
+} catch (InstantiationException e) {
+	e.printStackTrace();
+} catch (IllegalAccessException e) {
+	e.printStackTrace();
+} catch (MalformedURLException e) {
+	// The previous URL used for the packageNamesToCertMap entry was a malformed one.
+	Log.e("Error", "A malformed URL was provided for a remote certificate location");
+}
+```
+
+*Et voilá..* now you have an instance of *"MyClass"* loaded in a **secure way** at **run time**!
+
+## Next steps :)
+
+* If you want to learn how to use *Grab'n Run* I suggest to start from the [tutorial](http://grab-n-run.readthedocs.org/en/latest/tutorial.html) and then moving on by analyzing the [example application](http://grab-n-run.readthedocs.org/en/latest/example.html).
+* If you are interested in understanding what are the **security threats** of *improper dynamic code loading* fixed by GNR check out the [security resume](http://grab-n-run.readthedocs.org/en/latest/security.html).
+* If you would like to implement cool features of GNR like **silent updates**, **handling more containers**, **concurrent code loading** or **dynamically loading JAR libraries in your applications** you should give a look at the [complementary topics](http://grab-n-run.readthedocs.org/en/latest/complementary.html).
+* Finally you may also need to **consult** the *JavaDoc-like* [API documentation](https://rawgit.com/lukeFalsina/Grab-n-Run/master/docs/javaDoc/index.html). 
+
+## License
+
+*Grab'n Run* is released under the *Apache* license. Check the *COPYRIGHT* file for further details.
+
 [![Android Arsenal](https://img.shields.io/badge/Android%20Arsenal-Grab--n--Run-brightgreen.svg?style=flat)](https://android-arsenal.com/details/1/1185)